#![doc(html_logo_url = "https://raw.githubusercontent.com/RustCrypto/meta/master/logo_small.png")]
//! RSA Implementation in pure Rust.
//!
//!
//! # Usage
//!
//! Using PKCS1v15.
//! ```
<<<<<<< HEAD
//! use rsa::{PublicKey, RSAPrivateKey, RSAPublicKey, PaddingScheme};
=======
//! extern crate rsa;
//! extern crate rand;
//!
//! use rsa::RSAPrivateKey;
>>>>>>> 610c4cc9
//! use rand::rngs::OsRng;
//!
//! let mut rng = OsRng;
//! let bits = 2048;
//! let private_key = RSAPrivateKey::new(&mut rng, bits).expect("failed to generate a key");
//! let public_key = RSAPublicKey::from(&private_key);
//!
//! // Encrypt
//! let data = b"hello world";
<<<<<<< HEAD
//! let padding = PaddingScheme::new_pkcs1v15();
//! let enc_data = public_key.encrypt(&mut rng, padding.clone(), &data[..]).expect("failed to encrypt");
//! assert_ne!(&data[..], &enc_data[..]);
//!
//! // Decrypt
//! let dec_data = private_key.decrypt(padding, &enc_data).expect("failed to decrypt");
=======
//! let enc_data = key.encrypt_pkcs1v15(&mut rng, &data[..]).expect("failed to encrypt");
//! assert_ne!(&data[..], &enc_data[..]);
//!
//! // Decrypt
//! let dec_data = key.decrypt_pkcs1v15(&enc_data).expect("failed to decrypt");
>>>>>>> 610c4cc9
//! assert_eq!(&data[..], &dec_data[..]);
//! ```
//!
//! Using OAEP.
//! ```
//! use rsa::{PublicKey, RSAPrivateKey, RSAPublicKey, PaddingScheme};
//! use rand::rngs::OsRng;
//!
//! let mut rng = OsRng;
//! let bits = 2048;
//! let private_key = RSAPrivateKey::new(&mut rng, bits).expect("failed to generate a key");
//! let public_key = RSAPublicKey::from(&private_key);
//!
//! // Encrypt
//! let data = b"hello world";
//! let padding = PaddingScheme::new_oaep::<sha2::Sha256>();
//! let enc_data = public_key.encrypt(&mut rng, padding.clone(), &data[..]).expect("failed to encrypt");
//! assert_ne!(&data[..], &enc_data[..]);
//!
//! // Decrypt
//! let dec_data = private_key.decrypt(padding, &enc_data).expect("failed to decrypt");
//! assert_eq!(&data[..], &dec_data[..]);
//! ```

#[macro_use]
extern crate lazy_static;

#[cfg(feature = "serde")]
extern crate serde_crate;

#[cfg(test)]
extern crate base64;
#[cfg(test)]
extern crate hex;
#[cfg(all(test, feature = "serde"))]
extern crate serde_test;

pub use num_bigint::BigUint;

/// Useful algorithms.
pub mod algorithms;

/// Error types.
pub mod errors;

/// Supported hash functions.
pub mod hash;

<<<<<<< HEAD
/// Supported padding schemes.
pub mod padding;

#[cfg(feature = "pem")]
pub use pem;

=======
>>>>>>> 610c4cc9
mod key;
mod oaep;
mod parse;
mod pkcs1v15;
<<<<<<< HEAD
mod raw;

pub use self::key::{PublicKey, PublicKeyParts, RSAPrivateKey, RSAPublicKey};
pub use self::padding::PaddingScheme;
=======
mod pss;

pub use self::key::{RSAPrivateKey, RSAPublicKey};
>>>>>>> 610c4cc9

// Optionally expose internals if requested via feature-flag.

#[cfg(not(feature = "expose-internals"))]
mod internals;

/// Internal raw RSA functions.
#[cfg(feature = "expose-internals")]
pub mod internals;<|MERGE_RESOLUTION|>--- conflicted
+++ resolved
@@ -6,14 +6,7 @@
 //!
 //! Using PKCS1v15.
 //! ```
-<<<<<<< HEAD
 //! use rsa::{PublicKey, RSAPrivateKey, RSAPublicKey, PaddingScheme};
-=======
-//! extern crate rsa;
-//! extern crate rand;
-//!
-//! use rsa::RSAPrivateKey;
->>>>>>> 610c4cc9
 //! use rand::rngs::OsRng;
 //!
 //! let mut rng = OsRng;
@@ -23,20 +16,13 @@
 //!
 //! // Encrypt
 //! let data = b"hello world";
-<<<<<<< HEAD
 //! let padding = PaddingScheme::new_pkcs1v15();
-//! let enc_data = public_key.encrypt(&mut rng, padding.clone(), &data[..]).expect("failed to encrypt");
+//! let enc_data = public_key.encrypt(&mut rng, padding, &data[..]).expect("failed to encrypt");
 //! assert_ne!(&data[..], &enc_data[..]);
 //!
 //! // Decrypt
+//! let padding = PaddingScheme::new_pkcs1v15();
 //! let dec_data = private_key.decrypt(padding, &enc_data).expect("failed to decrypt");
-=======
-//! let enc_data = key.encrypt_pkcs1v15(&mut rng, &data[..]).expect("failed to encrypt");
-//! assert_ne!(&data[..], &enc_data[..]);
-//!
-//! // Decrypt
-//! let dec_data = key.decrypt_pkcs1v15(&enc_data).expect("failed to decrypt");
->>>>>>> 610c4cc9
 //! assert_eq!(&data[..], &dec_data[..]);
 //! ```
 //!
@@ -53,10 +39,11 @@
 //! // Encrypt
 //! let data = b"hello world";
 //! let padding = PaddingScheme::new_oaep::<sha2::Sha256>();
-//! let enc_data = public_key.encrypt(&mut rng, padding.clone(), &data[..]).expect("failed to encrypt");
+//! let enc_data = public_key.encrypt(&mut rng, padding, &data[..]).expect("failed to encrypt");
 //! assert_ne!(&data[..], &enc_data[..]);
 //!
 //! // Decrypt
+//! let padding = PaddingScheme::new_oaep::<sha2::Sha256>();
 //! let dec_data = private_key.decrypt(padding, &enc_data).expect("failed to decrypt");
 //! assert_eq!(&data[..], &dec_data[..]);
 //! ```
@@ -85,29 +72,22 @@
 /// Supported hash functions.
 pub mod hash;
 
-<<<<<<< HEAD
 /// Supported padding schemes.
 pub mod padding;
 
 #[cfg(feature = "pem")]
 pub use pem;
 
-=======
->>>>>>> 610c4cc9
 mod key;
 mod oaep;
 mod parse;
 mod pkcs1v15;
-<<<<<<< HEAD
+mod pss;
 mod raw;
 
+pub use self::hash::Hash;
 pub use self::key::{PublicKey, PublicKeyParts, RSAPrivateKey, RSAPublicKey};
 pub use self::padding::PaddingScheme;
-=======
-mod pss;
-
-pub use self::key::{RSAPrivateKey, RSAPublicKey};
->>>>>>> 610c4cc9
 
 // Optionally expose internals if requested via feature-flag.
 

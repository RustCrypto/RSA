--- conflicted
+++ resolved
@@ -86,15 +86,11 @@
 mod pss;
 mod raw;
 
-<<<<<<< HEAD
 pub use self::encode::{
     PrivateKeyEncoding, PrivateKeyPemEncoding, PublicKeyEncoding, PublicKeyPemEncoding,
 };
-pub use self::key::{PublicKey, RSAPrivateKey, RSAPublicKey};
-=======
 pub use self::hash::Hash;
 pub use self::key::{PublicKey, PublicKeyParts, RSAPrivateKey, RSAPublicKey};
->>>>>>> 02689d1b
 pub use self::padding::PaddingScheme;
 
 // Optionally expose internals if requested via feature-flag.

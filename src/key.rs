use alloc::vec::Vec;
use core::cmp::Ordering;
use core::hash::{Hash, Hasher};
use crypto_bigint::modular::{BoxedMontyForm, BoxedMontyParams};
use crypto_bigint::{BoxedUint, Integer, NonZero, Odd};
use rand_core::CryptoRngCore;
use zeroize::{Zeroize, ZeroizeOnDrop};
#[cfg(feature = "serde")]
use {
    pkcs8::{DecodePrivateKey, EncodePrivateKey},
    serdect::serde::{de, ser, Deserialize, Serialize},
    spki::{DecodePublicKey, EncodePublicKey},
};

use crate::algorithms::generate::generate_multi_prime_key_with_exp;
use crate::algorithms::rsa::{
    compute_modulus, compute_private_exponent_carmicheal, compute_private_exponent_euler_totient,
    recover_primes,
};

use crate::dummy_rng::DummyRng;
use crate::errors::{Error, Result};
use crate::traits::keys::{CrtValue, PrivateKeyParts, PublicKeyParts};
use crate::traits::{PaddingScheme, SignatureScheme};

/// Represents the public part of an RSA key.
#[derive(Debug, Clone)]
pub struct RsaPublicKey {
    /// Modulus: product of prime numbers `p` and `q`
    n: NonZero<BoxedUint>,
    /// Public exponent: power to which a plaintext message is raised in
    /// order to encrypt it.
    ///
    /// Typically 0x10001 (65537)
    e: BoxedUint,

    n_params: BoxedMontyParams,
}

impl Eq for RsaPublicKey {}
impl PartialEq for RsaPublicKey {
    #[inline]
    fn eq(&self, other: &RsaPublicKey) -> bool {
        self.n == other.n && self.e == other.e
    }
}

impl Hash for RsaPublicKey {
    fn hash<H: Hasher>(&self, state: &mut H) {
        // Domain separator for RSA private keys
        state.write(b"RsaPublicKey");
        Hash::hash(&self.n, state);
        Hash::hash(&self.e, state);
    }
}

/// Represents a whole RSA key, public and private parts.
#[derive(Debug, Clone)]
pub struct RsaPrivateKey {
    /// Public components of the private key.
    pubkey_components: RsaPublicKey,
    /// Private exponent
    pub(crate) d: BoxedUint,
    /// Prime factors of N, contains >= 2 elements.
    pub(crate) primes: Vec<BoxedUint>,
    /// precomputed values to speed up private operations
    pub(crate) precomputed: Option<PrecomputedValues>,
}

impl Eq for RsaPrivateKey {}
impl PartialEq for RsaPrivateKey {
    #[inline]
    fn eq(&self, other: &RsaPrivateKey) -> bool {
        self.pubkey_components == other.pubkey_components
            && self.d == other.d
            && self.primes == other.primes
    }
}

impl AsRef<RsaPublicKey> for RsaPrivateKey {
    fn as_ref(&self) -> &RsaPublicKey {
        &self.pubkey_components
    }
}

impl Hash for RsaPrivateKey {
    fn hash<H: Hasher>(&self, state: &mut H) {
        // Domain separator for RSA private keys
        state.write(b"RsaPrivateKey");
        Hash::hash(&self.pubkey_components, state);
    }
}

impl Drop for RsaPrivateKey {
    fn drop(&mut self) {
        self.d.zeroize();
        self.primes.zeroize();
        self.precomputed.zeroize();
    }
}

impl ZeroizeOnDrop for RsaPrivateKey {}

#[derive(Debug, Clone)]
pub(crate) struct PrecomputedValues {
    /// D mod (P-1)
    pub(crate) dp: BoxedUint,
    /// D mod (Q-1)
    pub(crate) dq: BoxedUint,
    /// Q^-1 mod P
    pub(crate) qinv: BoxedMontyForm,

    pub(crate) p_params: BoxedMontyParams,
    pub(crate) q_params: BoxedMontyParams,
}

impl Zeroize for PrecomputedValues {
    fn zeroize(&mut self) {
        self.dp.zeroize();
        self.dq.zeroize();
    }
}

impl Drop for PrecomputedValues {
    fn drop(&mut self) {
        self.zeroize();
    }
}

impl From<RsaPrivateKey> for RsaPublicKey {
    fn from(private_key: RsaPrivateKey) -> Self {
        (&private_key).into()
    }
}

impl From<&RsaPrivateKey> for RsaPublicKey {
    fn from(private_key: &RsaPrivateKey) -> Self {
        let n = PublicKeyParts::n(private_key);
        let e = PublicKeyParts::e(private_key);
        let n_params = PublicKeyParts::n_params(private_key);
        RsaPublicKey {
            n: n.clone(),
            e: e.clone(),
            n_params,
        }
    }
}

impl PublicKeyParts for RsaPublicKey {
    fn n(&self) -> &NonZero<BoxedUint> {
        &self.n
    }

    fn e(&self) -> &BoxedUint {
        &self.e
    }

    fn n_params(&self) -> BoxedMontyParams {
        self.n_params.clone()
    }
}

impl RsaPublicKey {
    /// Encrypt the given message.
    pub fn encrypt<R: CryptoRngCore, P: PaddingScheme>(
        &self,
        rng: &mut R,
        padding: P,
        msg: &[u8],
    ) -> Result<Vec<u8>> {
        padding.encrypt(rng, self, msg)
    }

    /// Verify a signed message.
    ///
    /// `hashed` must be the result of hashing the input using the hashing function
    /// passed in through `hash`.
    ///
    /// If the message is valid `Ok(())` is returned, otherwise an `Err` indicating failure.
    pub fn verify<S: SignatureScheme>(&self, scheme: S, hashed: &[u8], sig: &[u8]) -> Result<()> {
        scheme.verify(self, hashed, sig)
    }
}

impl RsaPublicKey {
    /// Minimum value of the public exponent `e`.
    pub const MIN_PUB_EXPONENT: u64 = 2;

    /// Maximum value of the public exponent `e`.
    pub const MAX_PUB_EXPONENT: u64 = (1 << 33) - 1;

    /// Maximum size of the modulus `n` in bits.
    pub const MAX_SIZE: usize = 4096;

    /// Create a new public key from its components.
    ///
    /// This function accepts public keys with a modulus size up to 4096-bits,
    /// i.e. [`RsaPublicKey::MAX_SIZE`].
    pub fn new(n: BoxedUint, e: BoxedUint) -> Result<Self> {
        Self::new_with_max_size(n, e, Self::MAX_SIZE)
    }

    /// Create a new public key from its components.
    pub fn new_with_max_size(n: BoxedUint, e: BoxedUint, max_size: usize) -> Result<Self> {
        check_public_with_max_size(&n, &e, max_size)?;

        let n_odd = Odd::new(n.clone()).unwrap();
        let n_params = BoxedMontyParams::new(n_odd);
        let n = NonZero::new(n).expect("checked above");

        Ok(Self { n, e, n_params })
    }

    /// Create a new public key, bypassing checks around the modulus and public
    /// exponent size.
    ///
    /// This method is not recommended, and only intended for unusual use cases.
    /// Most applications should use [`RsaPublicKey::new`] or
    /// [`RsaPublicKey::new_with_max_size`] instead.
    pub fn new_unchecked(n: BoxedUint, e: BoxedUint) -> Self {
        let n_odd = Odd::new(n.clone()).unwrap();
        let n_params = BoxedMontyParams::new(n_odd);
        let n = NonZero::new(n).unwrap();

        Self { n, e, n_params }
    }
}

impl PublicKeyParts for RsaPrivateKey {
    fn n(&self) -> &NonZero<BoxedUint> {
        &self.pubkey_components.n
    }

    fn e(&self) -> &BoxedUint {
        &self.pubkey_components.e
    }

    fn n_params(&self) -> BoxedMontyParams {
        self.pubkey_components.n_params.clone()
    }
}

impl RsaPrivateKey {
    /// Default exponent for RSA keys.
    const EXP: u64 = 65537;

    /// Generate a new Rsa key pair of the given bit size using the passed in `rng`.
    pub fn new<R: CryptoRngCore>(rng: &mut R, bit_size: usize) -> Result<RsaPrivateKey> {
        Self::new_with_exp(rng, bit_size, BoxedUint::from(Self::EXP))
    }

    /// Generate a new RSA key pair of the given bit size and the public exponent
    /// using the passed in `rng`.
    ///
    /// Unless you have specific needs, you should use `RsaPrivateKey::new` instead.
    pub fn new_with_exp<R: CryptoRngCore>(
        rng: &mut R,
        bit_size: usize,
        exp: BoxedUint,
    ) -> Result<RsaPrivateKey> {
        let components = generate_multi_prime_key_with_exp(rng, 2, bit_size, exp)?;
        RsaPrivateKey::from_components(components.n, components.e, components.d, components.primes)
    }

    /// Constructs an RSA key pair from individual components:
    ///
    /// - `n`: RSA modulus
    /// - `e`: public exponent (i.e. encrypting exponent)
    /// - `d`: private exponent (i.e. decrypting exponent)
    /// - `primes`: prime factors of `n`: typically two primes `p` and `q`. More than two primes can
    ///   be provided for multiprime RSA, however this is generally not recommended. If no `primes`
    ///   are provided, a prime factor recovery algorithm will be employed to attempt to recover the
    ///   factors (as described in [NIST SP 800-56B Revision 2] Appendix C.2). This algorithm only
    ///   works if there are just two prime factors `p` and `q` (as opposed to multiprime), and `e`
    ///   is between 2^16 and 2^256.
    ///
    ///  [NIST SP 800-56B Revision 2]: https://nvlpubs.nist.gov/nistpubs/SpecialPublications/NIST.SP.800-56Br2.pdf
    pub fn from_components(
        n: Odd<BoxedUint>,
        e: BoxedUint,
        d: BoxedUint,
        mut primes: Vec<BoxedUint>,
    ) -> Result<RsaPrivateKey> {
<<<<<<< HEAD
        let n_params = BoxedMontyParams::new(n.clone());
        let n_c = NonZero::new(n.as_ref().clone()).unwrap();

        let mut should_validate = false;

=======
>>>>>>> 9956b8f8
        if primes.len() < 2 {
            if !primes.is_empty() {
                return Err(Error::NprimesTooSmall);
            }
            // Recover `p` and `q` from `d`.
            // See method in Appendix C.2: https://nvlpubs.nist.gov/nistpubs/SpecialPublications/NIST.SP.800-56Br2.pdf
            let (p, q) = recover_primes(&n_c, &e, &d)?;
            primes.push(p);
            primes.push(q);
        }

        let mut k = RsaPrivateKey {
            pubkey_components: RsaPublicKey {
                n: n_c,
                e,
                n_params,
            },
            d,
            primes,
            precomputed: None,
        };

        // Alaways validate the key, to ensure precompute can't fail
        k.validate()?;

        // precompute when possible, ignore error otherwise.
        let _ = k.precompute();

        Ok(k)
    }

    /// Constructs an RSA key pair from its two primes p and q.
    ///
    /// This will rebuild the private exponent and the modulus.
    ///
    /// Private exponent will be rebuilt using the method defined in
    /// [NIST 800-56B Section 6.2.1](https://nvlpubs.nist.gov/nistpubs/SpecialPublications/NIST.SP.800-56Br2.pdf#page=47).
    pub fn from_p_q(
        p: BoxedUint,
        q: BoxedUint,
        public_exponent: BoxedUint,
    ) -> Result<RsaPrivateKey> {
        if p == q {
            return Err(Error::InvalidPrime);
        }

        let n = compute_modulus(&[p.clone(), q.clone()]);
        let d = compute_private_exponent_carmicheal(&p, &q, &public_exponent)?;

        Self::from_components(n, public_exponent, d, vec![p, q])
    }

    /// Constructs an RSA key pair from its primes.
    ///
    /// This will rebuild the private exponent and the modulus.
    pub fn from_primes(
        primes: Vec<BoxedUint>,
        public_exponent: BoxedUint,
    ) -> Result<RsaPrivateKey> {
        if primes.len() < 2 {
            return Err(Error::NprimesTooSmall);
        }

        // Makes sure that primes is pairwise unequal.
        for (i, prime1) in primes.iter().enumerate() {
            for prime2 in primes.iter().take(i) {
                if prime1 == prime2 {
                    return Err(Error::InvalidPrime);
                }
            }
        }

        let n = compute_modulus(&primes);
        let d = compute_private_exponent_euler_totient(&primes, &public_exponent)?;

        Self::from_components(n, public_exponent, d, primes)
    }

    /// Get the public key from the private key, cloning `n` and `e`.
    ///
    /// Generally this is not needed since `RsaPrivateKey` implements the `PublicKey` trait,
    /// but it can occasionally be useful to discard the private information entirely.
    pub fn to_public_key(&self) -> RsaPublicKey {
        self.pubkey_components.clone()
    }

    /// Performs some calculations to speed up private key operations.
    pub fn precompute(&mut self) -> Result<()> {
        if self.precomputed.is_some() {
            return Ok(());
        }

        let d = &self.d;
        let bits = d.bits_precision();
        let p = self.primes[0].widen(bits);
        let q = self.primes[1].widen(bits);

        // TODO: error handling

        let p_odd = Odd::new(p.clone()).unwrap();
        let p_params = BoxedMontyParams::new(p_odd);
        let q_odd = Odd::new(q.clone()).unwrap();
        let q_params = BoxedMontyParams::new(q_odd);

        let x = NonZero::new(p.wrapping_sub(&BoxedUint::one())).unwrap();
        let dp = d.rem_vartime(&x);

        let x = NonZero::new(q.wrapping_sub(&BoxedUint::one())).unwrap();
        let dq = d.rem_vartime(&x);

        let qinv = BoxedMontyForm::new(q.clone(), p_params.clone());
        let qinv = qinv.invert();
        if qinv.is_none().into() {
            return Err(Error::InvalidPrime);
        }
        let qinv = qinv.unwrap();

        debug_assert_eq!(dp.bits_precision(), bits);
        debug_assert_eq!(dq.bits_precision(), bits);
        debug_assert_eq!(qinv.bits_precision(), bits);
        debug_assert_eq!(p_params.bits_precision(), bits);
        debug_assert_eq!(q_params.bits_precision(), bits);

        self.precomputed = Some(PrecomputedValues {
            dp,
            dq,
            qinv,
            p_params,
            q_params,
        });

        Ok(())
    }

    /// Clears precomputed values by setting to None
    pub fn clear_precomputed(&mut self) {
        self.precomputed = None;
    }

    /// Compute CRT coefficient: `(1/q) mod p`.
    pub fn crt_coefficient(&self) -> Option<BoxedUint> {
        let p = &self.primes[0];
        let q = &self.primes[1];

        Option::from(q.inv_mod(p))
    }

    /// Performs basic sanity checks on the key.
    /// Returns `Ok(())` if everything is good, otherwise an appropriate error.
    pub fn validate(&self) -> Result<()> {
        check_public(self)?;

        // Check that Πprimes == n.
        let mut m = BoxedUint::one_with_precision(self.pubkey_components.n.bits_precision());
        for prime in &self.primes {
            // Any primes ≤ 1 will cause divide-by-zero panics later.
            if prime < &BoxedUint::one() {
                return Err(Error::InvalidPrime);
            }
            m = m.wrapping_mul(prime);
        }
        if m != *self.pubkey_components.n {
            return Err(Error::InvalidModulus);
        }

        // Check that de ≡ 1 mod p-1, for each prime.
        // This implies that e is coprime to each p-1 as e has a multiplicative
        // inverse. Therefore e is coprime to lcm(p-1,q-1,r-1,...) =
        // exponent(ℤ/nℤ). It also implies that a^de ≡ a mod p as a^(p-1) ≡ 1
        // mod p. Thus a^de ≡ a mod n for all a coprime to n, as required.
        let d = self.d.widen(2 * self.d.bits_precision());
        let de = d.wrapping_mul(&self.pubkey_components.e);

        for prime in &self.primes {
            let prime = prime.widen(d.bits_precision());
            let x = NonZero::new(prime.wrapping_sub(&BoxedUint::one())).unwrap();
            let congruence = de.rem_vartime(&x);
            if !bool::from(congruence.is_one()) {
                return Err(Error::InvalidExponent);
            }
        }

        Ok(())
    }

    /// Decrypt the given message.
    pub fn decrypt<P: PaddingScheme>(&self, padding: P, ciphertext: &[u8]) -> Result<Vec<u8>> {
        padding.decrypt(Option::<&mut DummyRng>::None, self, ciphertext)
    }

    /// Decrypt the given message.
    ///
    /// Uses `rng` to blind the decryption process.
    pub fn decrypt_blinded<R: CryptoRngCore, P: PaddingScheme>(
        &self,
        rng: &mut R,
        padding: P,
        ciphertext: &[u8],
    ) -> Result<Vec<u8>> {
        padding.decrypt(Some(rng), self, ciphertext)
    }

    /// Sign the given digest.
    pub fn sign<S: SignatureScheme>(&self, padding: S, digest_in: &[u8]) -> Result<Vec<u8>> {
        padding.sign(Option::<&mut DummyRng>::None, self, digest_in)
    }

    /// Sign the given digest using the provided `rng`, which is used in the
    /// following ways depending on the [`SignatureScheme`]:
    ///
    /// - [`Pkcs1v15Sign`][`crate::Pkcs1v15Sign`] padding: uses the RNG
    ///   to mask the private key operation with random blinding, which helps
    ///   mitigate sidechannel attacks.
    /// - [`Pss`][`crate::Pss`] always requires randomness. Use
    ///   [`Pss::new`][`crate::Pss::new`] for a standard RSASSA-PSS signature, or
    ///   [`Pss::new_blinded`][`crate::Pss::new_blinded`] for RSA-BSSA blind
    ///   signatures.
    pub fn sign_with_rng<R: CryptoRngCore, S: SignatureScheme>(
        &self,
        rng: &mut R,
        padding: S,
        digest_in: &[u8],
    ) -> Result<Vec<u8>> {
        padding.sign(Some(rng), self, digest_in)
    }
}

impl PrivateKeyParts for RsaPrivateKey {
    fn d(&self) -> &BoxedUint {
        &self.d
    }

    fn primes(&self) -> &[BoxedUint] {
        &self.primes
    }

    fn dp(&self) -> Option<&BoxedUint> {
        self.precomputed.as_ref().map(|p| &p.dp)
    }

    fn dq(&self) -> Option<&BoxedUint> {
        self.precomputed.as_ref().map(|p| &p.dq)
    }

    fn qinv(&self) -> Option<&BoxedMontyForm> {
        self.precomputed.as_ref().map(|p| &p.qinv)
    }

    fn crt_values(&self) -> Option<&[CrtValue]> {
        None
    }

    fn p_params(&self) -> Option<&BoxedMontyParams> {
        self.precomputed.as_ref().map(|p| &p.p_params)
    }

    fn q_params(&self) -> Option<&BoxedMontyParams> {
        self.precomputed.as_ref().map(|p| &p.q_params)
    }
}

/// Check that the public key is well formed and has an exponent within acceptable bounds.
#[inline]
pub fn check_public(public_key: &impl PublicKeyParts) -> Result<()> {
    check_public_with_max_size(public_key.n(), public_key.e(), RsaPublicKey::MAX_SIZE)
}

/// Check that the public key is well formed and has an exponent within acceptable bounds.
#[inline]
fn check_public_with_max_size(n: &BoxedUint, e: &BoxedUint, max_size: usize) -> Result<()> {
    if n.bits_precision() as usize > max_size {
        return Err(Error::ModulusTooLarge);
    }

    if e >= n || n.is_even().into() || n.is_zero().into() {
        return Err(Error::InvalidModulus);
    }

    if e.is_even().into() {
        return Err(Error::InvalidExponent);
    }

    if e < &BoxedUint::from(RsaPublicKey::MIN_PUB_EXPONENT) {
        return Err(Error::PublicExponentTooSmall);
    }

    if e > &BoxedUint::from(RsaPublicKey::MAX_PUB_EXPONENT) {
        return Err(Error::PublicExponentTooLarge);
    }

    Ok(())
}

pub(crate) fn reduce(n: &BoxedUint, p: BoxedMontyParams) -> BoxedMontyForm {
    let bits_precision = p.modulus().bits_precision();
    let modulus = NonZero::new(p.modulus().as_ref().clone()).unwrap();

    let n = match n.bits_precision().cmp(&bits_precision) {
        Ordering::Less => n.widen(bits_precision),
        Ordering::Equal => n.clone(),
        Ordering::Greater => n.shorten(bits_precision),
    };

    let n_reduced = n.rem_vartime(&modulus).widen(p.bits_precision());
    BoxedMontyForm::new(n_reduced, p)
}

#[cfg(feature = "serde")]
impl Serialize for RsaPublicKey {
    fn serialize<S>(&self, serializer: S) -> core::prelude::v1::Result<S::Ok, S::Error>
    where
        S: serdect::serde::Serializer,
    {
        let der = self.to_public_key_der().map_err(ser::Error::custom)?;
        serdect::slice::serialize_hex_lower_or_bin(&der, serializer)
    }
}

#[cfg(feature = "serde")]
impl<'de> Deserialize<'de> for RsaPublicKey {
    fn deserialize<D>(deserializer: D) -> core::prelude::v1::Result<Self, D::Error>
    where
        D: serdect::serde::Deserializer<'de>,
    {
        let der_bytes = serdect::slice::deserialize_hex_or_bin_vec(deserializer)?;
        Self::from_public_key_der(&der_bytes).map_err(de::Error::custom)
    }
}

#[cfg(feature = "serde")]
impl Serialize for RsaPrivateKey {
    fn serialize<S>(&self, serializer: S) -> core::prelude::v1::Result<S::Ok, S::Error>
    where
        S: ser::Serializer,
    {
        let der = self.to_pkcs8_der().map_err(ser::Error::custom)?;
        serdect::slice::serialize_hex_lower_or_bin(&der.as_bytes(), serializer)
    }
}

#[cfg(feature = "serde")]
impl<'de> Deserialize<'de> for RsaPrivateKey {
    fn deserialize<D>(deserializer: D) -> core::prelude::v1::Result<Self, D::Error>
    where
        D: de::Deserializer<'de>,
    {
        let der_bytes = serdect::slice::deserialize_hex_or_bin_vec(deserializer)?;
        Self::from_pkcs8_der(&der_bytes).map_err(de::Error::custom)
    }
}

#[cfg(test)]
mod tests {
    use super::*;
    use crate::algorithms::rsa::{rsa_decrypt_and_check, rsa_encrypt};
    use crate::traits::{PrivateKeyParts, PublicKeyParts};

    use hex_literal::hex;
    use pkcs8::DecodePrivateKey;
    use rand_chacha::{rand_core::SeedableRng, ChaCha8Rng};

    #[test]
    fn test_from_into() {
        let raw_n = BoxedUint::from(101u64);
        let n_odd = Odd::new(raw_n.clone()).unwrap();
        let private_key = RsaPrivateKey {
            pubkey_components: RsaPublicKey {
                n: NonZero::new(raw_n.clone()).unwrap(),
                e: BoxedUint::from(200u64),
                n_params: BoxedMontyParams::new(n_odd),
            },
            d: BoxedUint::from(123u64),
            primes: vec![],
            precomputed: None,
        };
        let public_key: RsaPublicKey = private_key.into();

        let n_limbs: &[u64] = PublicKeyParts::n(&public_key).as_ref().as_ref();
        assert_eq!(n_limbs, &[101u64]);
        assert_eq!(PublicKeyParts::e(&public_key), &BoxedUint::from(200u64));
    }

    fn test_key_basics(private_key: &RsaPrivateKey) {
        private_key.validate().expect("invalid private key");

        assert!(
            PrivateKeyParts::d(private_key) < PublicKeyParts::n(private_key).as_ref(),
            "private exponent too large"
        );

        let pub_key: RsaPublicKey = private_key.clone().into();
        let m = BoxedUint::from(42u64);
        let c = rsa_encrypt(&pub_key, &m).expect("encryption successfull");

        let m2 = rsa_decrypt_and_check::<ChaCha8Rng>(private_key, None, &c)
            .expect("unable to decrypt without blinding");
        assert_eq!(m, m2);
        let mut rng = ChaCha8Rng::from_seed([42; 32]);
        let m3 = rsa_decrypt_and_check(private_key, Some(&mut rng), &c)
            .expect("unable to decrypt with blinding");
        assert_eq!(m, m3);
    }

    macro_rules! key_generation {
        ($name:ident, $multi:expr, $size:expr) => {
            #[test]
            fn $name() {
                let mut rng = ChaCha8Rng::from_seed([42; 32]);
                let exp = BoxedUint::from(RsaPrivateKey::EXP);

                for _ in 0..10 {
                    let components =
                        generate_multi_prime_key_with_exp(&mut rng, $multi, $size, exp.clone())
                            .unwrap();
                    let private_key = RsaPrivateKey::from_components(
                        components.n,
                        components.e,
                        components.d,
                        components.primes,
                    )
                    .unwrap();
                    assert_eq!(PublicKeyParts::n(&private_key).bits(), $size);

                    test_key_basics(&private_key);
                }
            }
        };
    }

    key_generation!(key_generation_128, 2, 128);
    key_generation!(key_generation_1024, 2, 1024);

    key_generation!(key_generation_multi_3_256, 3, 256);

    key_generation!(key_generation_multi_4_64, 4, 64);

    key_generation!(key_generation_multi_5_64, 5, 64);
    key_generation!(key_generation_multi_8_576, 8, 576);
    // TODO: reenable, currently slow
    // key_generation!(key_generation_multi_16_1024, 16, 1024);

    #[test]
    fn test_negative_decryption_value() {
        let bits = 128;
        let private_key = RsaPrivateKey::from_components(
            Odd::new(
                BoxedUint::from_le_slice(
                    &[
                        99, 192, 208, 179, 0, 220, 7, 29, 49, 151, 75, 107, 75, 73, 200, 180,
                    ],
                    bits,
                )
                .unwrap(),
            )
            .unwrap(),
            BoxedUint::from_le_slice(&[1, 0, 1, 0, 0, 0, 0, 0], 64).unwrap(),
            BoxedUint::from_le_slice(
                &[
                    81, 163, 254, 144, 171, 159, 144, 42, 244, 133, 51, 249, 28, 12, 63, 65,
                ],
                bits,
            )
            .unwrap(),
            vec![
                BoxedUint::from_le_slice(&[105, 101, 60, 173, 19, 153, 3, 192], bits).unwrap(),
                BoxedUint::from_le_slice(&[235, 65, 160, 134, 32, 136, 6, 241], bits).unwrap(),
            ],
        )
        .unwrap();

        for _ in 0..1000 {
            test_key_basics(&private_key);
        }
    }

    #[test]
    #[cfg(feature = "serde")]
    fn test_serde() {
        use rand_chacha::{rand_core::SeedableRng, ChaCha8Rng};
        use serde_test::{assert_tokens, Configure, Token};

        let mut rng = ChaCha8Rng::from_seed([42; 32]);
        let priv_key = RsaPrivateKey::new(&mut rng, 64).expect("failed to generate key");

        let priv_tokens = [Token::Str(
            "3054020100300d06092a864886f70d01010105000440303e020100020900aaadacc31e2e5119020301000102087e1710295cb2ba81020500b21fdf97020500f54c6acf02040b862461020463ed8f8d0205008bb00f5f",
        )];
        assert_tokens(&priv_key.clone().readable(), &priv_tokens);

        let priv_tokens = [Token::Str(
            "3024300d06092a864886f70d01010105000313003010020900aaadacc31e2e51190203010001",
        )];
        assert_tokens(
            &RsaPublicKey::from(priv_key.clone()).readable(),
            &priv_tokens,
        );
    }

    #[test]
    fn invalid_coeff_private_key_regression() {
        use base64ct::{Base64, Encoding};

        let n = Base64::decode_vec(
            "wC8GyQvTCZOK+iiBR5fGQCmzRCTWX9TQ3aRG5gGFk0wB6EFoLMAyEEqeG3gS8xhA\
             m2rSWYx9kKufvNat3iWlbSRVqkcbpVAYlj2vTrpqDpJl+6u+zxFYoUEBevlJJkAh\
             l8EuCccOA30fVpcfRvXPTtvRd3yFT9E9EwZljtgSI02w7gZwg7VIxaGeajh5Euz6\
             ZVQZ+qNRKgXrRC7gPRqVyI6Dt0Jc+Su5KBGNn0QcPDzOahWha1ieaeMkFisZ9mdp\
             sJoZ4tw5eicLaUomKzALHXQVt+/rcZSrCd6/7uUo11B/CYBM4UfSpwXaL88J9AE6\
             A5++no9hmJzaF2LLp+Qwx4yY3j9TDutxSAjsraxxJOGZ3XyA9nG++Ybt3cxZ5fP7\
             ROjxCfROBmVv5dYn0O9OBIqYeCH6QraNpZMadlLNIhyMv8Y+P3r5l/PaK4VJaEi5\
             pPosnEPawp0W0yZDzmjk2z1LthaRx0aZVrAjlH0Rb/6goLUQ9qu1xsDtQVVpN4A8\
             9ZUmtTWORnnJr0+595eHHxssd2gpzqf4bPjNITdAEuOCCtpvyi4ls23zwuzryUYj\
             cUOEnsXNQ+DrZpLKxdtsD/qNV/j1hfeyBoPllC3cV+6bcGOFcVGbjYqb+Kw1b0+j\
             L69RSKQqgmS+qYqr8c48nDRxyq3QXhR8qtzUwBFSLVk=",
        )
        .unwrap();
        let e = Base64::decode_vec("AQAB").unwrap();
        let d = Base64::decode_vec(
            "qQazSQ+FRN7nVK1bRsROMRB8AmsDwLVEHivlz1V3Td2Dr+oW3YUMgxedhztML1Id\
             QJPq/ad6qErJ6yRFNySVIjDaxzBTOEoB1eHa1btOnBJWb8rVvvjaorixvJ6Tn3i4\
             EuhsvVy9DoR1k4rGj3qSIiFjUVvLRDAbLyhpGgEfsr0Z577yJmTC5E8JLRMOKX8T\
             mxsk3jPVpsgd65Hu1s8S/ZmabwuHCf9SkdMeY/1bd/9i7BqqJeeDLE4B5x1xcC3z\
             3scqDUTzqGO+vZPhjgprPDRlBamVwgenhr7KwCn8iaLamFinRVwOAag8BeBqOJj7\
             lURiOsKQa9FIX1kdFUS1QMQxgtPycLjkbvCJjriqT7zWKsmJ7l8YLs6Wmm9/+QJR\
             wNCEVdMTXKfCP1cJjudaiskEQThfUldtgu8gUDNYbQ/Filb2eKfiX4h1TiMxZqUZ\
             HVZyb9nShbQoXJ3vj/MGVF0QM8TxhXM8r2Lv9gDYU5t9nQlUMLhs0jVjai48jHAB\
             bFNyH3sEcOmJOIwJrCXw1dzG7AotwyaEVUHOmL04TffmwCFfnyrLjbFgnyOeoyII\
             BYjcY7QFRm/9nupXMTH5hZ2qrHfCJIp0KK4tNBdQqmnHapFl5l6Le1s4qBS5bEIz\
             jitobLvAFm9abPlDGfxmY6mlrMK4+nytwF9Ct7wc1AE=",
        )
        .unwrap();
        let primes = [
            Base64::decode_vec(
                "9kQWEAzsbzOcdPa+s5wFfw4XDd7bB1q9foZ31b1+TNjGNxbSBCFlDF1q98vwpV6n\
                 M8bWDh/wtbNoETSQDgpEnYOQ26LWEw6YY1+q1Q2GGEFceYUf+Myk8/vTc8TN6Zw0\
                 bKZBWy10Qo8h7xk4JpzuI7NcxvjJYTkS9aErFxi3vVH0aiZC0tmfaCqr8a2rJxyV\
                 wqreRpOjwAWrotMsf2wGsF4ofx5ScoFy5GB5fJkkdOrW1LyTvZAUCX3cstPr19+T\
                 NC5zZOk7WzZatnCkN5H5WzalWtZuu0oVL205KPOa3R8V2yv5e6fm0v5fTmqSuvjm\
                 aMJLXCN4QJkmIzojO99ckQ==",
            )
            .unwrap(),
            Base64::decode_vec(
                "x8exdMjVA2CiI+Thx7loHtVcevoeE2sZ7btRVAvmBqo+lkHwxb7FHRnWvuj6eJSl\
                 D2f0T50EewIhhiW3R9BmktCk7hXjbSCnC1u9Oxc1IAUm/7azRqyfCMx43XhLxpD+\
                 xkBCpWkKDLxGczsRwTuaP3lKS3bSdBrNlGmdblubvVBIq4YZ2vXVlnYtza0cS+dg\
                 CK7BGTqUsrCUd/ZbIvwcwZkZtpkhj1KQfto9X/0OMurBzAqbkeq1cyRHXHkOfN/q\
                 bUIIRqr9Ii7Eswf9Vk8xp2O1Nt8nzcYS9PFD12M5eyaeFEkEYfpNMNGuTzp/31oq\
                 VjbpoCxS6vuWAZyADxhISQ==",
            )
            .unwrap(),
            Base64::decode_vec(
                "is7d0LY4HoXszlC2NO7gejkq7XqL4p1W6hZJPYTNx+r37t1CC2n3Vvzg6kNdpRix\
                 DhIpXVTLjN9O7UO/XuqSumYKJIKoP52eb4Tg+a3hw5Iz2Zsb5lUTNSLgkQSBPAf7\
                 1LHxbL82JL4g1nBUog8ae60BwnVArThKY4EwlJguGNw09BAU4lwf6csDl/nX2vfV\
                 wiAloYpeZkHL+L8m+bueGZM5KE2jEz+7ztZCI+T+E5i69rZEYDjx0lfLKlEhQlCW\
                 3HbCPELqXgNJJkRfi6MP9kXa9lSfnZmoT081RMvqonB/FUa4HOcKyCrw9XZEtnbN\
                 CIdbitfDVEX+pSSD7596wQ==",
            )
            .unwrap(),
            Base64::decode_vec(
                "GPs0injugfycacaeIP5jMa/WX55VEnKLDHom4k6WlfDF4L4gIGoJdekcPEUfxOI5\
                 faKvHyFwRP1wObkPoRBDM0qZxRfBl4zEtpvjHrd5MibSyJkM8+J0BIKk/nSjbRIG\
                 eb3hV5O56PvGB3S0dKhCUnuVObiC+ne7izplsD4OTG70l1Yud33UFntyoMxrxGYL\
                 USqhBMmZfHquJg4NOWOzKNY/K+EcHDLj1Kjvkcgv9Vf7ocsVxvpFdD9uGPceQ6kw\
                 RDdEl6mb+6FDgWuXVyqR9+904oanEIkbJ7vfkthagLbEf57dyG6nJlqh5FBZWxGI\
                 R72YGypPuAh7qnnqXXjY2Q==",
            )
            .unwrap(),
            Base64::decode_vec(
                "CUWC+hRWOT421kwRllgVjy6FYv6jQUcgDNHeAiYZnf5HjS9iK2ki7v8G5dL/0f+Y\
                 f+NhE/4q8w4m8go51hACrVpP1p8GJDjiT09+RsOzITsHwl+ceEKoe56ZW6iDHBLl\
                 rNw5/MtcYhKpjNU9KJ2udm5J/c9iislcjgckrZG2IB8ADgXHMEByZ5DgaMl4AKZ1\
                 Gx8/q6KftTvmOT5rNTMLi76VN5KWQcDWK/DqXiOiZHM7Nr4dX4me3XeRgABJyNR8\
                 Fqxj3N1+HrYLe/zs7LOaK0++F9Ul3tLelhrhsvLxei3oCZkF9A/foD3on3luYA+1\
                 cRcxWpSY3h2J4/22+yo4+Q==",
            )
            .unwrap(),
        ];

<<<<<<< HEAD
        let e = BoxedUint::from_be_slice(&e, 64).unwrap();

        let bits = 4096;
        let n = Odd::new(BoxedUint::from_be_slice(&n, bits).unwrap()).unwrap();
        let d = BoxedUint::from_be_slice(&d, bits).unwrap();
        let primes = primes
            .iter()
            .map(|p| BoxedUint::from_be_slice(p, bits / 2).unwrap())
            .collect();
        RsaPrivateKey::from_components(n, e, d, primes).unwrap();
=======
        let res = RsaPrivateKey::from_components(
            BigUint::from_bytes_be(&n),
            BigUint::from_bytes_be(&e),
            BigUint::from_bytes_be(&d),
            primes.iter().map(|p| BigUint::from_bytes_be(p)).collect(),
        );
        assert_eq!(res, Err(Error::InvalidModulus));
>>>>>>> 9956b8f8
    }

    #[test]
    fn reject_oversized_private_key() {
        // -----BEGIN PUBLIC KEY-----
        // MIIEIjANBgkqhkiG9w0BAQEFAAOCBA8AMIIECgKCBAEAkMBiB8qsNVXAsJR6Xoto
        // H1r2rtZl/xzUK2tIfy99aPE489u+5tLxCQhQf+a89158vSDpr2/xwgK8w9u0Xpu2
        // m7XRKjVMS0Y6UIINFoeTc87rVXT92Scr47kNVcGmSFXez4BSDpS+LKpWwXN+0AQu
        // +cmcfdtsx2862iEbqQvq4PwKGQJOdOR0yldH8O4yeJK/buvIOXRHjb++vtQND/xi
        // bFGAcd9WJqvaOG7tclhbZ277mbO6ER+y9Lj7AyO8ywybWqNeHaVPHMysPhT7HUWI
        // 17m59i1OpuVwwEnvzDQQEUf9d5hUmkLYb5qQzuf6Ddnx/04QJCKAgkhyr9CXgnV6
        // vEZ3PKtpicCHRxk7eqTEmgBlgwqH5vflRFV1iywQMXJnuRhzWOQaXl/vb8v4HIvF
        // 4TatEZKqfzpbyScLIiYbPEAhHXKdZMd2zY8hkSbicifePApAZmuNpAxxJDZzphh7
        // r4lD6t8MPT/RUAdtrZfihqaBhduFI6YeVIy6emg05M6YWvlUyer7nYGaPRS1JqD4
        // 0v7xOtme5I8Qw6APiFPXhTqBK3occr7TgGb3V3lpC8Eq+esNHrji98R1fITkFXJW
        // KdFcTWjBghPxiobUzMCFUrPIDJcWXeBzrARAryU+hXjEiFfzluXrps0B7RJQ/rLD
        // LXeTn4vovUeHQVHa7YfoyWMy9pfqeVC+56LBK7SEIAvL0I3lrq5vIv+ZIuOAdbVg
        // JiRy8DneCOk2LP3RnA8M0HSevYW93DiC+4h/l4ntjjiOfi6yRVOZ8WbVyXZ/83j4
        // 6+pGWgvi0uMyb+btgOXjBQv7bGqdyHMc5Lqk5bF7ExETx51vKQMYCV4351caS6aX
        // q16lYZATHgbTADEAZHdroDMJB+HMQaze9O6qU5ZO8wxxAjw89xry0dnoOQD/yA4H
        // 7CRCo9vVDpV2hqIvHY9RI2T7cek28kmQpKvNvvK+ovmM138dHKViWULHk0fBRt7m
        // 4wQ+tiL2PmJ/Tr8g1gVhM6S9D1XdE9z0KeDnODCWn1Q8sx2G2ah4ynnYQURDWcwO
        // McAoP6bdJ7cCt+4F2tEsMPf4S/EwlnjvuNoQjvztxCPahYe9EnyggtQXyHJveIn7
        // gDJsP6b93VB6x4QbLy5ch4DUhqDWginuKVeo7CTgDkq03j/IEaS1BHwreSDQceny
        // +bYWONwV+4TMpGytKOHvU5288kmHbyZHdXuaXk8LLqbnqr30fa6Cbp4llCi9sH5a
        // Kmi5jxQfVTe+elkMs7oVsLsVgkZS6NqPcOuEckAFijNqG223+IJoqvifCzO5Bdcs
        // JTOLE+YaUYc8LUJwIaPykgcXmtMvQjeT8MCQ3aAlzkHfDpSvvICrXtqbGiaKolU6
        // mQIDAQAB
        // -----END PUBLIC KEY-----

        let n = BoxedUint::from_be_slice(
            &hex!(
                "
            90c06207caac3555c0b0947a5e8b681f5af6aed665ff1cd42b6b487f2f7d68f1
            38f3dbbee6d2f10908507fe6bcf75e7cbd20e9af6ff1c202bcc3dbb45e9bb69b
            b5d12a354c4b463a50820d16879373ceeb5574fdd9272be3b90d55c1a64855de
            cf80520e94be2caa56c1737ed0042ef9c99c7ddb6cc76f3ada211ba90beae0fc
            0a19024e74e474ca5747f0ee327892bf6eebc83974478dbfbebed40d0ffc626c
            518071df5626abda386eed72585b676efb99b3ba111fb2f4b8fb0323bccb0c9b
            5aa35e1da54f1cccac3e14fb1d4588d7b9b9f62d4ea6e570c049efcc34101147
            fd7798549a42d86f9a90cee7fa0dd9f1ff4e10242280824872afd09782757abc
            46773cab6989c08747193b7aa4c49a0065830a87e6f7e54455758b2c10317267
            b9187358e41a5e5fef6fcbf81c8bc5e136ad1192aa7f3a5bc9270b22261b3c40
            211d729d64c776cd8f219126e27227de3c0a40666b8da40c71243673a6187baf
            8943eadf0c3d3fd150076dad97e286a68185db8523a61e548cba7a6834e4ce98
            5af954c9eafb9d819a3d14b526a0f8d2fef13ad99ee48f10c3a00f8853d7853a
            812b7a1c72bed38066f75779690bc12af9eb0d1eb8e2f7c4757c84e415725629
            d15c4d68c18213f18a86d4ccc08552b3c80c97165de073ac0440af253e8578c4
            8857f396e5eba6cd01ed1250feb2c32d77939f8be8bd47874151daed87e8c963
            32f697ea7950bee7a2c12bb484200bcbd08de5aeae6f22ff9922e38075b56026
            2472f039de08e9362cfdd19c0f0cd0749ebd85bddc3882fb887f9789ed8e388e
            7e2eb2455399f166d5c9767ff378f8ebea465a0be2d2e3326fe6ed80e5e3050b
            fb6c6a9dc8731ce4baa4e5b17b131113c79d6f290318095e37e7571a4ba697ab
            5ea56190131e06d300310064776ba0330907e1cc41acdef4eeaa53964ef30c71
            023c3cf71af2d1d9e83900ffc80e07ec2442a3dbd50e957686a22f1d8f512364
            fb71e936f24990a4abcdbef2bea2f98cd77f1d1ca5625942c79347c146dee6e3
            043eb622f63e627f4ebf20d6056133a4bd0f55dd13dcf429e0e73830969f543c
            b31d86d9a878ca79d841444359cc0e31c0283fa6dd27b702b7ee05dad12c30f7
            f84bf1309678efb8da108efcedc423da8587bd127ca082d417c8726f7889fb80
            326c3fa6fddd507ac7841b2f2e5c8780d486a0d68229ee2957a8ec24e00e4ab4
            de3fc811a4b5047c2b7920d071e9f2f9b61638dc15fb84cca46cad28e1ef539d
            bcf249876f2647757b9a5e4f0b2ea6e7aabdf47dae826e9e259428bdb07e5a2a
            68b98f141f5537be7a590cb3ba15b0bb15824652e8da8f70eb847240058a336a
            1b6db7f88268aaf89f0b33b905d72c25338b13e61a51873c2d427021a3f29207
            179ad32f423793f0c090dda025ce41df0e94afbc80ab5eda9b1a268aa2553a99"
            ),
            8192,
        )
        .unwrap();

        let e = BoxedUint::from(65_537u64);

        assert_eq!(
            RsaPublicKey::new(n, e).err().unwrap(),
            Error::ModulusTooLarge
        );
    }

    #[test]
    fn build_key_from_primes() {
        const RSA_2048_PRIV_DER: &[u8] = include_bytes!("../tests/examples/pkcs8/rsa2048-priv.der");
        let ref_key = RsaPrivateKey::from_pkcs8_der(RSA_2048_PRIV_DER).unwrap();
        assert_eq!(ref_key.validate(), Ok(()));

        let primes = PrivateKeyParts::primes(&ref_key).to_vec();

        let exp = PublicKeyParts::e(&ref_key);
        let key = RsaPrivateKey::from_primes(primes, exp.clone())
            .expect("failed to import key from primes");
        assert_eq!(key.validate(), Ok(()));

        assert_eq!(PublicKeyParts::n(&key), PublicKeyParts::n(&ref_key));

        assert_eq!(PrivateKeyParts::dp(&key), PrivateKeyParts::dp(&ref_key));
        assert_eq!(PrivateKeyParts::dq(&key), PrivateKeyParts::dq(&ref_key));

        assert_eq!(PrivateKeyParts::d(&key), PrivateKeyParts::d(&ref_key));
    }

    #[test]
    fn build_key_from_p_q() {
        const RSA_2048_SP800_PRIV_DER: &[u8] =
            include_bytes!("../tests/examples/pkcs8/rsa2048-sp800-56b-priv.der");
        let ref_key = RsaPrivateKey::from_pkcs8_der(RSA_2048_SP800_PRIV_DER).unwrap();
        assert_eq!(ref_key.validate(), Ok(()));

        let primes = PrivateKeyParts::primes(&ref_key).to_vec();
        let exp = PublicKeyParts::e(&ref_key);

        let key = RsaPrivateKey::from_p_q(primes[0].clone(), primes[1].clone(), exp.clone())
            .expect("failed to import key from primes");
        assert_eq!(key.validate(), Ok(()));

        assert_eq!(PublicKeyParts::n(&key), PublicKeyParts::n(&ref_key));

        assert_eq!(PrivateKeyParts::dp(&key), PrivateKeyParts::dp(&ref_key));
        assert_eq!(PrivateKeyParts::dq(&key), PrivateKeyParts::dq(&ref_key));

        assert_eq!(PrivateKeyParts::d(&key), PrivateKeyParts::d(&ref_key));
    }
}<|MERGE_RESOLUTION|>--- conflicted
+++ resolved
@@ -281,14 +281,9 @@
         d: BoxedUint,
         mut primes: Vec<BoxedUint>,
     ) -> Result<RsaPrivateKey> {
-<<<<<<< HEAD
         let n_params = BoxedMontyParams::new(n.clone());
         let n_c = NonZero::new(n.as_ref().clone()).unwrap();
 
-        let mut should_validate = false;
-
-=======
->>>>>>> 9956b8f8
         if primes.len() < 2 {
             if !primes.is_empty() {
                 return Err(Error::NprimesTooSmall);
@@ -868,7 +863,6 @@
             .unwrap(),
         ];
 
-<<<<<<< HEAD
         let e = BoxedUint::from_be_slice(&e, 64).unwrap();
 
         let bits = 4096;
@@ -878,16 +872,8 @@
             .iter()
             .map(|p| BoxedUint::from_be_slice(p, bits / 2).unwrap())
             .collect();
-        RsaPrivateKey::from_components(n, e, d, primes).unwrap();
-=======
-        let res = RsaPrivateKey::from_components(
-            BigUint::from_bytes_be(&n),
-            BigUint::from_bytes_be(&e),
-            BigUint::from_bytes_be(&d),
-            primes.iter().map(|p| BigUint::from_bytes_be(p)).collect(),
-        );
+        let res = RsaPrivateKey::from_components(n, e, d, primes);
         assert_eq!(res, Err(Error::InvalidModulus));
->>>>>>> 9956b8f8
     }
 
     #[test]
